var LiveEvents = (function() {
    'use strict';

    var messageHandlers = {
        '*': []
    };

    var emitSingle = function (msgName, data) {
        messageHandlers[msgName].forEach(function(handler) {
            handler(JSON.parse(data));
        });
    };

    var emitWildcard = function (data) {
        messageHandlers['*'].forEach(function(handler) {
            handler(JSON.parse(data));
        });
    };

    var emit = function (msgName, data) {

        if (!messageHandlers[msgName]) return;

        emitSingle(msgName, data);
        emitWildcard(data);
    };

    var on = function (msgName, callback) {

        if (!messageHandlers[msgName]) messageHandlers[msgName] = [];

        messageHandlers[msgName].push(callback);
    };

    return {
        emit: emit,
        on: on
    };
})();

var LiveApi = (function () {
    'use strict';

    var ws,
        status = 'unknown',
        apiUrl = 'wss://ws.binary.com/websockets/contracts',
        bufferedSends = [];

    var onOpen = function() {
        while (bufferedSends.length > 0) {
            ws.send(JSON.stringify(bufferedSends.shift()));
        }
    };

    var onClose = function() {
    };

    var onError = function(error) {
        console.log(error);
    };

    var onMessage = function(e) {
        LiveEvents.emit(e.type, e.data);
    };

    var init = function(customApiUrl) {

        ws = new WebSocket(customApiUrl || apiUrl);

        ws.onopen = onOpen;
        ws.onclose = onClose;
        ws.onerror = onError;
        ws.onmessage = onMessage;
    };

    var send = function(data) {
        if (ws && ws.readystate === 1) {
            ws.send(JSON.stringify(data));
        } else {
            bufferedSends.push(data);
        }
    };

    return {
        init: init,
        status: status,
        send: send,
    };
})();

var LiveData = (function () {
    'use strict';

<<<<<<< HEAD
    var Ticks = (function() {

        var ticks = {};
        var sampleTickData = {

        }

        var appendData = function (data) {
            var symbol = data.ticks;

            if (!ticks[symbol]) ticks[symbol] = {};

            ticks[symbol].history.push({
                epoch: data.epoch,
                quote: data.quote
            });
        };

        var history = function (symbol) {
            return ticks[symbol].history;
        };

        var current = function (symbol) {
            return ticks[symbol].history[ticks[symbol].history.length - 1];
        };

        var diff = function (symbol) {

            var t = ticks[symbol];

            if (!t || !t.history || t.history.length <= 1) return 0;

            return t.history[t.history.length - 1].quote - t.history[t.history.length - 2].quote;
        };

        return {
            appendData: appendData,
            history: history,
            current: current,
            diff: diff
        };
    })();

    var offerings, ticks, portfolio;

    var offeringsHandler = function(data) {
        offerings = data.offerings.offerings;
    };

    var portfolioHandler = function(data) {

    };

    LiveApi.init();

    LiveEvents.on('message', function(data) {
        if (data.offerings) {
            Ticks.appendData(data);
        } else if (data.ticks) {
            ticksHandler(data);
        } else if (data.portfolio) {
            portfolioHandler(data);
        }
    });

    var init = function() {
        LiveApi.send({portfolio:1});
        LiveApi.send({offerings:{}});
        LiveApi.send({ ticks: 'R_100' });
        LiveApi.send({ ticks: 'frxXPDUSD' });
    }

    return {
        init: init,
        offerings: offerings,
        Ticks: Ticks,
        portfolio: portfolio
=======
    LiveEvents.on('*', function(data) {
        console.log(data);
    });

    var init = function () {
        LiveApi.init();
        LiveApi.send({ portfolio: 1 });
        LiveApi.send({ offerings: {} });
    };

    return {
        init: init
>>>>>>> a07f90ea
    };
})();

if (typeof module !== 'undefined' && typeof module.exports !== 'undefined') {
    module.exports = {
        LiveEvents: LiveEvents,
        LiveApi: LiveApi,
        LiveData: LiveData
    };
}<|MERGE_RESOLUTION|>--- conflicted
+++ resolved
@@ -91,7 +91,6 @@
 var LiveData = (function () {
     'use strict';
 
-<<<<<<< HEAD
     var Ticks = (function() {
 
         var ticks = {};
@@ -169,20 +168,6 @@
         offerings: offerings,
         Ticks: Ticks,
         portfolio: portfolio
-=======
-    LiveEvents.on('*', function(data) {
-        console.log(data);
-    });
-
-    var init = function () {
-        LiveApi.init();
-        LiveApi.send({ portfolio: 1 });
-        LiveApi.send({ offerings: {} });
-    };
-
-    return {
-        init: init
->>>>>>> a07f90ea
     };
 })();
 
